package com.aiportfolio.backend.domain.portfolio.model;

import lombok.Data;
import lombok.Builder;
import lombok.NoArgsConstructor;
import lombok.AllArgsConstructor;
import com.fasterxml.jackson.annotation.JsonProperty;
import com.fasterxml.jackson.annotation.JsonIgnore;

import java.time.LocalDate;
import java.time.LocalDateTime;
import java.util.List;

/**
 * Project 도메인 모델
 *
 * 순수 비즈니스 도메인 모델 (인프라 의존성 없음)
 * Hexagonal Architecture의 중심 도메인
 */
@Data
@Builder
@NoArgsConstructor
@AllArgsConstructor
public class Project {

    /**
     * 비즈니스 ID (prj-001, prj-002 등)
     */
    private String id;

    /**
     * 프로젝트 제목
     */
    private String title;

    /**
     * 프로젝트 설명
     */
    private String description;

    /**
     * 기술 스택 메타데이터
     * (기존 technologies 필드 제거됨 - techStackMetadata 관계 필드로 대체)
     */
    private List<TechStackMetadata> techStackMetadata;

    /**
     * GitHub URL
     */
    private String githubUrl;

    /**
     * 라이브 URL
     */
    private String liveUrl;

    /**
     * 이미지 URL
     */
    private String imageUrl;

    /**
     * README 내용
     */
    private String readme;

    /**
     * 프로젝트 타입 ('project' 또는 'certification')
     */
    private String type;

    /**
     * 소스 정보
     */
    private String source;

    /**
     * 프로젝트 상태 (completed, in_progress, maintenance 등)
     */
    private String status;

    /**
     * 정렬 순서
     */
    private Integer sortOrder;

    /**
     * 시작일
     */
    private LocalDate startDate;

    /**
     * 종료일 (NULL이면 진행중)
     */
    private LocalDate endDate;

    /**
     * 팀 프로젝트 여부
     */
    @JsonProperty("isTeam")
    private boolean isTeam;

<<<<<<< HEAD
    /**
     * 외부 URL
     */
=======
    private Integer teamSize;

    @URL(message = "올바른 외부 URL 형식이어야 합니다")
>>>>>>> a4ba7701
    private String externalUrl;

    /**
     * 나의 기여 사항
     */
    private List<String> myContributions;

    /**
     * 팀 프로젝트에서의 역할
     */
    private String role;

    /**
     * 추가 스크린샷 URL 배열
     */
    private List<String> screenshots;

    /**
     * 생성일시
     */
    private LocalDateTime createdAt;

    /**
     * 수정일시
     */
    private LocalDateTime updatedAt;

    /**
     * 프로젝트가 진행중인지 확인
     */
    @JsonIgnore
    public boolean isOngoing() {
        return endDate == null;
    }
    
    /**
     * 프로젝트 기간을 월 단위로 계산
     */
    @JsonIgnore
    public long getDurationInMonths() {
        if (endDate == null) {
            return java.time.temporal.ChronoUnit.MONTHS.between(startDate, LocalDate.now());
        }
        return java.time.temporal.ChronoUnit.MONTHS.between(startDate, endDate);
    }
    
    /**
     * 프로젝트가 특정 기술을 사용하는지 확인
     */
    public boolean usesTechnology(String technology) {
        return techStackMetadata != null && 
               techStackMetadata.stream()
                   .anyMatch(tech -> tech.getName().toLowerCase().contains(technology.toLowerCase()));
    }
    
    /**
     * 기술 스택 이름 리스트 반환 (호환성용)
     */
    public List<String> getTechnologies() {
        return techStackMetadata != null ? 
               techStackMetadata.stream()
                   .map(TechStackMetadata::getName)
                   .collect(java.util.stream.Collectors.toList()) : 
               new java.util.ArrayList<>();
    }
    
    /**
     * 핵심 기술 스택만 반환
     */
    public List<TechStackMetadata> getCoreTechnologies() {
        return techStackMetadata != null ? 
               techStackMetadata.stream()
                   .filter(TechStackMetadata::isCoreTechnology)
                   .collect(java.util.stream.Collectors.toList()) : 
               new java.util.ArrayList<>();
    }
}
<|MERGE_RESOLUTION|>--- conflicted
+++ resolved
@@ -7,134 +7,81 @@
 import com.fasterxml.jackson.annotation.JsonProperty;
 import com.fasterxml.jackson.annotation.JsonIgnore;
 
+import jakarta.validation.constraints.NotBlank;
+import jakarta.validation.constraints.NotNull;
+import jakarta.validation.constraints.Size;
+import org.hibernate.validator.constraints.URL;
 import java.time.LocalDate;
 import java.time.LocalDateTime;
 import java.util.List;
 
-/**
- * Project 도메인 모델
- *
- * 순수 비즈니스 도메인 모델 (인프라 의존성 없음)
- * Hexagonal Architecture의 중심 도메인
- */
 @Data
 @Builder
 @NoArgsConstructor
 @AllArgsConstructor
 public class Project {
-
-    /**
-     * 비즈니스 ID (prj-001, prj-002 등)
-     */
+    
+    @NotBlank(message = "프로젝트 ID는 필수입니다")
     private String id;
-
-    /**
-     * 프로젝트 제목
-     */
+    
+    @NotBlank(message = "프로젝트 제목은 필수입니다")
+    @Size(max = 200, message = "프로젝트 제목은 200자를 초과할 수 없습니다")
     private String title;
-
-    /**
-     * 프로젝트 설명
-     */
+    
+    @NotBlank(message = "프로젝트 설명은 필수입니다")
+    @Size(max = 2000, message = "프로젝트 설명은 2000자를 초과할 수 없습니다")
     private String description;
-
-    /**
-     * 기술 스택 메타데이터
-     * (기존 technologies 필드 제거됨 - techStackMetadata 관계 필드로 대체)
-     */
+    
+    
+    // 기존 technologies 필드 제거됨 - techStackMetadata 관계 필드로 대체
     private List<TechStackMetadata> techStackMetadata;
-
-    /**
-     * GitHub URL
-     */
+    
+    @URL(message = "올바른 GitHub URL 형식이어야 합니다")
     private String githubUrl;
-
-    /**
-     * 라이브 URL
-     */
+    
+    @URL(message = "올바른 라이브 URL 형식이어야 합니다")
     private String liveUrl;
-
-    /**
-     * 이미지 URL
-     */
+    
+    @URL(message = "올바른 이미지 URL 형식이어야 합니다")
     private String imageUrl;
-
-    /**
-     * README 내용
-     */
+    
+    @Size(max = 10000, message = "README는 10000자를 초과할 수 없습니다")
     private String readme;
-
-    /**
-     * 프로젝트 타입 ('project' 또는 'certification')
-     */
-    private String type;
-
-    /**
-     * 소스 정보
-     */
+    
+    @Size(max = 50, message = "프로젝트 타입은 50자를 초과할 수 없습니다")
+    private String type; // 'project' 또는 'certification'
+    
+    @Size(max = 100, message = "소스 정보는 100자를 초과할 수 없습니다")
     private String source;
 
-    /**
-     * 프로젝트 상태 (completed, in_progress, maintenance 등)
-     */
-    private String status;
+    @Size(max = 50, message = "상태는 50자를 초과할 수 없습니다")
+    private String status; // 프로젝트 상태 (completed, in_progress, maintenance 등)
 
-    /**
-     * 정렬 순서
-     */
-    private Integer sortOrder;
+    private Integer sortOrder; // 정렬 순서
 
-    /**
-     * 시작일
-     */
+    @NotNull(message = "시작일은 필수입니다")
     private LocalDate startDate;
 
-    /**
-     * 종료일 (NULL이면 진행중)
-     */
-    private LocalDate endDate;
-
-    /**
-     * 팀 프로젝트 여부
-     */
+    private LocalDate endDate; // 종료일은 선택사항 (진행중인 프로젝트)
+    
     @JsonProperty("isTeam")
     private boolean isTeam;
 
-<<<<<<< HEAD
-    /**
-     * 외부 URL
-     */
-=======
     private Integer teamSize;
 
     @URL(message = "올바른 외부 URL 형식이어야 합니다")
->>>>>>> a4ba7701
     private String externalUrl;
 
-    /**
-     * 나의 기여 사항
-     */
     private List<String> myContributions;
 
-    /**
-     * 팀 프로젝트에서의 역할
-     */
-    private String role;
+    @Size(max = 255, message = "역할은 255자를 초과할 수 없습니다")
+    private String role; // 팀 프로젝트에서의 역할
 
-    /**
-     * 추가 스크린샷 URL 배열
-     */
-    private List<String> screenshots;
+    private List<@URL(message = "올바른 스크린샷 URL 형식이어야 합니다") String> screenshots; // 추가 스크린샷 URL 배열
 
-    /**
-     * 생성일시
-     */
-    private LocalDateTime createdAt;
-
-    /**
-     * 수정일시
-     */
-    private LocalDateTime updatedAt;
+    private LocalDateTime createdAt; // 생성일시
+    
+    private LocalDateTime updatedAt; // 수정일시
 
     /**
      * 프로젝트가 진행중인지 확인
