--- conflicted
+++ resolved
@@ -1,19 +1,5 @@
-package com.aiportfolio.backend.infrastructure.web.admin.controller;
-
-<<<<<<< HEAD
-import com.aiportfolio.backend.domain.admin.port.in.ManageProjectUseCase;
-import com.aiportfolio.backend.domain.admin.port.in.SearchProjectsUseCase;
-import com.aiportfolio.backend.infrastructure.web.dto.ApiResponse;
-import com.aiportfolio.backend.domain.admin.dto.request.ProjectCreateRequest;
-import com.aiportfolio.backend.domain.admin.model.vo.ProjectFilter;
-import com.aiportfolio.backend.domain.admin.dto.response.ProjectResponse;
-import com.aiportfolio.backend.domain.admin.dto.request.ProjectUpdateRequest;
-import jakarta.validation.Valid;
-import lombok.RequiredArgsConstructor;
-import lombok.extern.slf4j.Slf4j;
-import org.springframework.http.ResponseEntity;
-import org.springframework.web.bind.annotation.*;
-=======
+package com.aiportfolio.backend.infrastructure.web.admin.controller;
+
 import com.aiportfolio.backend.domain.admin.port.in.ManageProjectUseCase;
 import com.aiportfolio.backend.domain.admin.port.in.SearchProjectsUseCase;
 import com.aiportfolio.backend.domain.admin.dto.response.ProjectResponse;
@@ -26,120 +12,89 @@
 import lombok.extern.slf4j.Slf4j;
 import org.springframework.http.ResponseEntity;
 import org.springframework.web.bind.annotation.*;
->>>>>>> a4ba7701
-
-import java.util.List;
-
-/**
- * 관리자 프로젝트 컨트롤러
- * 관리자 권한이 필요한 프로젝트 관리 기능을 제공합니다.
- */
-@RestController
-@RequestMapping("/api/admin/projects")
-@RequiredArgsConstructor
-@Slf4j
-public class AdminProjectController {
-
-<<<<<<< HEAD
+
+import java.util.List;
+
+/**
+ * 관리자 프로젝트 컨트롤러
+ * 관리자 권한이 필요한 프로젝트 관리 기능을 제공합니다.
+ */
+@RestController
+@RequestMapping("/api/admin/projects")
+@RequiredArgsConstructor
+@Slf4j
+public class AdminProjectController {
+
     private final ManageProjectUseCase manageProjectUseCase;
     private final SearchProjectsUseCase searchProjectsUseCase;
-=======
-    private final ManageProjectUseCase manageProjectUseCase;
-    private final SearchProjectsUseCase searchProjectsUseCase;
->>>>>>> a4ba7701
-
-    /**
-     * 프로젝트 목록 조회 (필터링 지원)
-     */
-    @GetMapping
-    public ResponseEntity<ApiResponse<List<ProjectResponse>>> getProjects(
-            @RequestParam(required = false) String search,
-            @RequestParam(required = false) String isTeam,
-            @RequestParam(required = false) String projectType,
-            @RequestParam(required = false) String status,
-            @RequestParam(required = false) List<String> techs,
-            @RequestParam(required = false, defaultValue = "sortOrder") String sortBy,
-<<<<<<< HEAD
+
+    /**
+     * 프로젝트 목록 조회 (필터링 지원)
+     */
+    @GetMapping
+    public ResponseEntity<ApiResponse<List<ProjectResponse>>> getProjects(
+            @RequestParam(required = false) String search,
+            @RequestParam(required = false) String isTeam,
+            @RequestParam(required = false) String projectType,
+            @RequestParam(required = false) String status,
+            @RequestParam(required = false) List<String> techs,
+            @RequestParam(required = false, defaultValue = "sortOrder") String sortBy,
             @RequestParam(required = false, defaultValue = "asc") String sortOrder,
             @RequestParam(required = false, defaultValue = "0") Integer page,
             @RequestParam(required = false, defaultValue = "20") Integer size) {
-=======
-            @RequestParam(required = false, defaultValue = "asc") String sortOrder,
-            @RequestParam(required = false, defaultValue = "0") Integer page,
-            @RequestParam(required = false, defaultValue = "20") Integer size) {
->>>>>>> a4ba7701
-        
-        log.debug("Getting projects with filters - search: {}, isTeam: {}, type: {}, status: {}", 
-                search, isTeam, projectType, status);
-
-        try {
-            ProjectFilter filter = ProjectFilter.builder()
-                    .searchQuery(search)
-                    .isTeam(isTeam)
-                    .projectType(projectType)
-                    .status(status)
-                    .selectedTechs(techs)
-                    .sortBy(sortBy)
-                    .sortOrder(sortOrder)
-                    .page(page)
-                    .size(size)
-                    .build();
-
-            List<ProjectResponse> projects = searchProjectsUseCase.searchProjects(filter);
-            
-            return ResponseEntity.ok(ApiResponse.success(projects, "프로젝트 목록 조회 성공"));
-        } catch (Exception e) {
-            log.error("Failed to get projects", e);
-            return ResponseEntity.status(500)
-                    .body(ApiResponse.error("프로젝트 목록 조회 중 오류가 발생했습니다: " + e.getMessage(), "서버 오류"));
-        }
-    }
-
-    /**
-     * 프로젝트 상세 조회
-     */
-    @GetMapping("/{id}")
-<<<<<<< HEAD
+        
+        log.debug("Getting projects with filters - search: {}, isTeam: {}, type: {}, status: {}", 
+                search, isTeam, projectType, status);
+
+        try {
+            ProjectFilter filter = ProjectFilter.builder()
+                    .searchQuery(search)
+                    .isTeam(isTeam)
+                    .projectType(projectType)
+                    .status(status)
+                    .selectedTechs(techs)
+                    .sortBy(sortBy)
+                    .sortOrder(sortOrder)
+                    .page(page)
+                    .size(size)
+                    .build();
+
+            List<ProjectResponse> projects = searchProjectsUseCase.searchProjects(filter);
+            
+            return ResponseEntity.ok(ApiResponse.success(projects, "프로젝트 목록 조회 성공"));
+        } catch (Exception e) {
+            log.error("Failed to get projects", e);
+            return ResponseEntity.status(500)
+                    .body(ApiResponse.error("프로젝트 목록 조회 중 오류가 발생했습니다: " + e.getMessage(), "서버 오류"));
+        }
+    }
+
+    /**
+     * 프로젝트 상세 조회
+     */
+    @GetMapping("/{id}")
     public ResponseEntity<ApiResponse<ProjectResponse>> getProject(
             @PathVariable String id) {
-=======
-    public ResponseEntity<ApiResponse<ProjectResponse>> getProject(
-            @PathVariable String id) {
->>>>>>> a4ba7701
-        
-        log.debug("Getting project by id: {}", id);
-        
-        try {
-            ProjectResponse project = searchProjectsUseCase.getProjectById(id);
-            return ResponseEntity.ok(ApiResponse.success(project, "프로젝트 조회 성공"));
-        } catch (IllegalArgumentException e) {
-            return ResponseEntity.status(404)
-                    .body(ApiResponse.error(e.getMessage(), "프로젝트를 찾을 수 없습니다"));
-        } catch (Exception e) {
-            log.error("Failed to get project: {}", id, e);
-            return ResponseEntity.status(500)
-                    .body(ApiResponse.error("프로젝트 조회 중 오류가 발생했습니다: " + e.getMessage(), "서버 오류"));
-        }
-    }
-
-    /**
-     * 프로젝트 생성
-     */
-    @PostMapping
-<<<<<<< HEAD
-    public ResponseEntity<ApiResponse<ProjectResponse>> createProject(
-            @Valid @RequestBody ProjectCreateRequest request) {
-        
-        log.info("Creating new project: {}", request.getTitle());
-        
-        try {
-            ProjectResponse project = manageProjectUseCase.createProject(request);
-            return ResponseEntity.ok(ApiResponse.success(project, "프로젝트 생성 성공"));
-        } catch (Exception e) {
-            log.error("Failed to create project", e);
-            return ResponseEntity.badRequest()
-                    .body(ApiResponse.error("프로젝트 생성 중 오류가 발생했습니다: " + e.getMessage()));
-=======
+        
+        log.debug("Getting project by id: {}", id);
+        
+        try {
+            ProjectResponse project = searchProjectsUseCase.getProjectById(id);
+            return ResponseEntity.ok(ApiResponse.success(project, "프로젝트 조회 성공"));
+        } catch (IllegalArgumentException e) {
+            return ResponseEntity.status(404)
+                    .body(ApiResponse.error(e.getMessage(), "프로젝트를 찾을 수 없습니다"));
+        } catch (Exception e) {
+            log.error("Failed to get project: {}", id, e);
+            return ResponseEntity.status(500)
+                    .body(ApiResponse.error("프로젝트 조회 중 오류가 발생했습니다: " + e.getMessage(), "서버 오류"));
+        }
+    }
+
+    /**
+     * 프로젝트 생성
+     */
+    @PostMapping
     public ResponseEntity<ApiResponse<ProjectResponse>> createProject(
             @Valid @RequestBody AdminProjectCreateRequest request) {
 
@@ -152,29 +107,13 @@
             log.error("Failed to create project", e);
             return ResponseEntity.badRequest()
                     .body(ApiResponse.error("프로젝트 생성 중 오류가 발생했습니다: " + e.getMessage()));
->>>>>>> a4ba7701
-        }
-    }
-
-    /**
-     * 프로젝트 수정
-     */
-    @PutMapping("/{id}")
-<<<<<<< HEAD
-    public ResponseEntity<ApiResponse<ProjectResponse>> updateProject(
-            @PathVariable String id,
-            @Valid @RequestBody ProjectUpdateRequest request) {
-        
-        log.info("Updating project: {}", id);
-        
-        try {
-            ProjectResponse project = manageProjectUseCase.updateProject(id, request);
-            return ResponseEntity.ok(ApiResponse.success(project, "프로젝트 수정 성공"));
-        } catch (IllegalArgumentException e) {
-            return ResponseEntity.notFound().build();
-        } catch (Exception e) {
-            log.error("Failed to update project: {}", id, e);
-=======
+        }
+    }
+
+    /**
+     * 프로젝트 수정
+     */
+    @PutMapping("/{id}")
     public ResponseEntity<ApiResponse<ProjectResponse>> updateProject(
             @PathVariable String id,
             @Valid @RequestBody AdminProjectUpdateRequest request) {
@@ -188,25 +127,15 @@
             return ResponseEntity.notFound().build();
         } catch (Exception e) {
             log.error("Failed to update project: {}", id, e);
->>>>>>> a4ba7701
-            return ResponseEntity.badRequest()
-                    .body(ApiResponse.error("프로젝트 수정 중 오류가 발생했습니다: " + e.getMessage()));
-        }
-    }
-
-    /**
-     * 프로젝트 삭제
-     */
-    @DeleteMapping("/{id}")
-<<<<<<< HEAD
-    public ResponseEntity<ApiResponse<Void>> deleteProject(
-            @PathVariable String id) {
-        
-        log.info("Deleting project: {}", id);
-        
-        try {
-            manageProjectUseCase.deleteProject(id);
-=======
+            return ResponseEntity.badRequest()
+                    .body(ApiResponse.error("프로젝트 수정 중 오류가 발생했습니다: " + e.getMessage()));
+        }
+    }
+
+    /**
+     * 프로젝트 삭제
+     */
+    @DeleteMapping("/{id}")
     public ResponseEntity<ApiResponse<Void>> deleteProject(
             @PathVariable String id) {
 
@@ -214,14 +143,13 @@
 
         try {
             manageProjectUseCase.deleteProject(id);
->>>>>>> a4ba7701
-            return ResponseEntity.ok(ApiResponse.success(null, "프로젝트 삭제 성공"));
-        } catch (IllegalArgumentException e) {
-            return ResponseEntity.notFound().build();
-        } catch (Exception e) {
-            log.error("Failed to delete project: {}", id, e);
-            return ResponseEntity.badRequest()
-                    .body(ApiResponse.error("프로젝트 삭제 중 오류가 발생했습니다: " + e.getMessage()));
-        }
-    }
-}
+            return ResponseEntity.ok(ApiResponse.success(null, "프로젝트 삭제 성공"));
+        } catch (IllegalArgumentException e) {
+            return ResponseEntity.notFound().build();
+        } catch (Exception e) {
+            log.error("Failed to delete project: {}", id, e);
+            return ResponseEntity.badRequest()
+                    .body(ApiResponse.error("프로젝트 삭제 중 오류가 발생했습니다: " + e.getMessage()));
+        }
+    }
+}