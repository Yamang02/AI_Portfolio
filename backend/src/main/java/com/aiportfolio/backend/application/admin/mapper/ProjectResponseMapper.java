--- conflicted
+++ resolved
@@ -1,146 +1,142 @@
-package com.aiportfolio.backend.application.admin.mapper;
-
-import com.aiportfolio.backend.infrastructure.web.admin.dto.response.ProjectResponse;
-import com.aiportfolio.backend.domain.portfolio.model.Project;
-import com.aiportfolio.backend.infrastructure.persistence.postgres.repository.TechStackMetadataJpaRepository;
-import lombok.RequiredArgsConstructor;
-import org.springframework.stereotype.Component;
-
-import java.util.List;
-import java.util.stream.Collectors;
-
-/**
- * 프로젝트 응답 매퍼
- * 도메인 객체를 응답 DTO로 변환하는 책임을 담당합니다.
- */
-@Component
-@RequiredArgsConstructor
-public class ProjectResponseMapper {
-    
-    private final TechStackMetadataJpaRepository techStackMetadataJpaRepository;
-    
-    /**
-     * Project 도메인 객체를 ProjectResponse로 변환합니다.
-     * 
-     * @param project 변환할 프로젝트 도메인 객체
-     * @return 변환된 프로젝트 응답 DTO
-     */
-    public ProjectResponse toResponse(Project project) {
-        return ProjectResponse.builder()
-                .id(project.getId())
-                .title(project.getTitle())
-                .description(project.getDescription())
-                .readme(project.getReadme())
-                .type(project.getType())
-                .status(project.getStatus())
-                .isTeam(project.isTeam())
-                .teamSize(project.getTeamSize())
-                .role(project.getRole())
-                .myContributions(project.getMyContributions())
-                .startDate(project.getStartDate())
-                .endDate(project.getEndDate())
-                .imageUrl(project.getImageUrl())
-                .githubUrl(project.getGithubUrl())
-                .liveUrl(project.getLiveUrl())
-                .externalUrl(project.getExternalUrl())
-                .sortOrder(project.getSortOrder())
-                .createdAt(project.getCreatedAt())
-                .updatedAt(project.getUpdatedAt())
-                .build();
-    }
-    
-    /**
-     * Project 도메인 객체 목록을 ProjectResponse 목록으로 변환합니다.
-     * 
-     * @param projects 변환할 프로젝트 도메인 객체 목록
-     * @return 변환된 프로젝트 응답 DTO 목록
-     */
-    public List<ProjectResponse> toResponseList(List<Project> projects) {
-        return projects.stream()
-                .map(this::toResponse)
-                .collect(Collectors.toList());
-    }
-    
-    /**
-     * Project 도메인 객체를 상세 정보가 포함된 ProjectResponse로 변환합니다.
-     * 
-     * @param project 변환할 프로젝트 도메인 객체
-     * @return 상세 정보가 포함된 프로젝트 응답 DTO
-     */
-    public ProjectResponse toDetailedResponse(Project project) {
-        // 기술 스택 매핑
-        List<ProjectResponse.TechnologyResponse> technologies = project.getTechStackMetadata() != null ?
-                project.getTechStackMetadata().stream()
-                        .map(tech -> {
-                            // level 문자열을 proficiencyLevel 숫자로 변환
-                            Integer proficiencyLevel = null;
-                            if (tech.getLevel() != null) {
-                                switch (tech.getLevel().toLowerCase()) {
-                                    case "expert":
-                                        proficiencyLevel = 5;
-                                        break;
-                                    case "intermediate":
-                                        proficiencyLevel = 3;
-                                        break;
-                                    case "beginner":
-                                        proficiencyLevel = 1;
-                                        break;
-                                    default:
-                                        proficiencyLevel = 1;
-                                }
-                            }
-                            // 이름으로 ID 조회
-                            Long techStackId = techStackMetadataJpaRepository.findByName(tech.getName())
-                                    .map(entity -> entity.getId())
-                                    .orElse(null);
-                            
-                            return ProjectResponse.TechnologyResponse.builder()
-<<<<<<< HEAD
-                                    .id(techStackId)
-=======
-                                    .id(tech.getId())
->>>>>>> 9e2f0caa
-                                    .name(tech.getName())
-                                    .category(tech.getCategory())
-                                    .proficiencyLevel(proficiencyLevel)
-                                    .build();
-                        })
-                        .collect(Collectors.toList()) :
-                List.of();
-        
-        // 스크린샷 매핑 (String -> ProjectScreenshotResponse)
-        List<ProjectResponse.ProjectScreenshotResponse> screenshots = project.getScreenshots() != null ?
-                java.util.stream.IntStream.range(0, project.getScreenshots().size())
-                        .mapToObj(index -> ProjectResponse.ProjectScreenshotResponse.builder()
-                                .id((long) index)
-                                .imageUrl(project.getScreenshots().get(index))
-                                .displayOrder(index)
-                                .build())
-                        .collect(Collectors.toList()) :
-                List.of();
-        
-        return ProjectResponse.builder()
-                .id(project.getId())
-                .title(project.getTitle())
-                .description(project.getDescription())
-                .readme(project.getReadme())
-                .type(project.getType())
-                .status(project.getStatus())
-                .isTeam(project.isTeam())
-                .teamSize(project.getTeamSize())
-                .role(project.getRole())
-                .myContributions(project.getMyContributions())
-                .startDate(project.getStartDate())
-                .endDate(project.getEndDate())
-                .imageUrl(project.getImageUrl())
-                .screenshots(screenshots)
-                .technologies(technologies)
-                .githubUrl(project.getGithubUrl())
-                .liveUrl(project.getLiveUrl())
-                .externalUrl(project.getExternalUrl())
-                .sortOrder(project.getSortOrder())
-                .createdAt(project.getCreatedAt())
-                .updatedAt(project.getUpdatedAt())
-                .build();
-    }
-}
+package com.aiportfolio.backend.application.admin.mapper;
+
+import com.aiportfolio.backend.infrastructure.web.admin.dto.response.ProjectResponse;
+import com.aiportfolio.backend.domain.portfolio.model.Project;
+import com.aiportfolio.backend.infrastructure.persistence.postgres.repository.TechStackMetadataJpaRepository;
+import lombok.RequiredArgsConstructor;
+import org.springframework.stereotype.Component;
+
+import java.util.List;
+import java.util.stream.Collectors;
+
+/**
+ * 프로젝트 응답 매퍼
+ * 도메인 객체를 응답 DTO로 변환하는 책임을 담당합니다.
+ */
+@Component
+@RequiredArgsConstructor
+public class ProjectResponseMapper {
+    
+    private final TechStackMetadataJpaRepository techStackMetadataJpaRepository;
+    
+    /**
+     * Project 도메인 객체를 ProjectResponse로 변환합니다.
+     * 
+     * @param project 변환할 프로젝트 도메인 객체
+     * @return 변환된 프로젝트 응답 DTO
+     */
+    public ProjectResponse toResponse(Project project) {
+        return ProjectResponse.builder()
+                .id(project.getId())
+                .title(project.getTitle())
+                .description(project.getDescription())
+                .readme(project.getReadme())
+                .type(project.getType())
+                .status(project.getStatus())
+                .isTeam(project.isTeam())
+                .teamSize(project.getTeamSize())
+                .role(project.getRole())
+                .myContributions(project.getMyContributions())
+                .startDate(project.getStartDate())
+                .endDate(project.getEndDate())
+                .imageUrl(project.getImageUrl())
+                .githubUrl(project.getGithubUrl())
+                .liveUrl(project.getLiveUrl())
+                .externalUrl(project.getExternalUrl())
+                .sortOrder(project.getSortOrder())
+                .createdAt(project.getCreatedAt())
+                .updatedAt(project.getUpdatedAt())
+                .build();
+    }
+    
+    /**
+     * Project 도메인 객체 목록을 ProjectResponse 목록으로 변환합니다.
+     * 
+     * @param projects 변환할 프로젝트 도메인 객체 목록
+     * @return 변환된 프로젝트 응답 DTO 목록
+     */
+    public List<ProjectResponse> toResponseList(List<Project> projects) {
+        return projects.stream()
+                .map(this::toResponse)
+                .collect(Collectors.toList());
+    }
+    
+    /**
+     * Project 도메인 객체를 상세 정보가 포함된 ProjectResponse로 변환합니다.
+     * 
+     * @param project 변환할 프로젝트 도메인 객체
+     * @return 상세 정보가 포함된 프로젝트 응답 DTO
+     */
+    public ProjectResponse toDetailedResponse(Project project) {
+        // 기술 스택 매핑
+        List<ProjectResponse.TechnologyResponse> technologies = project.getTechStackMetadata() != null ?
+                project.getTechStackMetadata().stream()
+                        .map(tech -> {
+                            // level 문자열을 proficiencyLevel 숫자로 변환
+                            Integer proficiencyLevel = null;
+                            if (tech.getLevel() != null) {
+                                switch (tech.getLevel().toLowerCase()) {
+                                    case "expert":
+                                        proficiencyLevel = 5;
+                                        break;
+                                    case "intermediate":
+                                        proficiencyLevel = 3;
+                                        break;
+                                    case "beginner":
+                                        proficiencyLevel = 1;
+                                        break;
+                                    default:
+                                        proficiencyLevel = 1;
+                                }
+                            }
+                            // 이름으로 ID 조회
+                            Long techStackId = techStackMetadataJpaRepository.findByName(tech.getName())
+                                    .map(entity -> entity.getId())
+                                    .orElse(null);
+                            
+                            return ProjectResponse.TechnologyResponse.builder()
+                                    .id(techStackId)
+                                    .name(tech.getName())
+                                    .category(tech.getCategory())
+                                    .proficiencyLevel(proficiencyLevel)
+                                    .build();
+                        })
+                        .collect(Collectors.toList()) :
+                List.of();
+        
+        // 스크린샷 매핑 (String -> ProjectScreenshotResponse)
+        List<ProjectResponse.ProjectScreenshotResponse> screenshots = project.getScreenshots() != null ?
+                java.util.stream.IntStream.range(0, project.getScreenshots().size())
+                        .mapToObj(index -> ProjectResponse.ProjectScreenshotResponse.builder()
+                                .id((long) index)
+                                .imageUrl(project.getScreenshots().get(index))
+                                .displayOrder(index)
+                                .build())
+                        .collect(Collectors.toList()) :
+                List.of();
+        
+        return ProjectResponse.builder()
+                .id(project.getId())
+                .title(project.getTitle())
+                .description(project.getDescription())
+                .readme(project.getReadme())
+                .type(project.getType())
+                .status(project.getStatus())
+                .isTeam(project.isTeam())
+                .teamSize(project.getTeamSize())
+                .role(project.getRole())
+                .myContributions(project.getMyContributions())
+                .startDate(project.getStartDate())
+                .endDate(project.getEndDate())
+                .imageUrl(project.getImageUrl())
+                .screenshots(screenshots)
+                .technologies(technologies)
+                .githubUrl(project.getGithubUrl())
+                .liveUrl(project.getLiveUrl())
+                .externalUrl(project.getExternalUrl())
+                .sortOrder(project.getSortOrder())
+                .createdAt(project.getCreatedAt())
+                .updatedAt(project.getUpdatedAt())
+                .build();
+    }
+}