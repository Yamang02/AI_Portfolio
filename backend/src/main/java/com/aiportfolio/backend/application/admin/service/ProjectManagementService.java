--- conflicted
+++ resolved
@@ -1,13 +1,9 @@
 package com.aiportfolio.backend.application.admin.service;
 
-<<<<<<< HEAD
-import com.aiportfolio.backend.application.common.util.BusinessIdGenerator;
-=======
 import com.aiportfolio.backend.application.admin.mapper.ProjectResponseMapper;
 import com.aiportfolio.backend.domain.admin.model.ProjectAssetSnapshot;
 import com.aiportfolio.backend.domain.admin.model.command.ProjectCreateCommand;
 import com.aiportfolio.backend.domain.admin.model.command.ProjectUpdateCommand;
->>>>>>> a4ba7701
 import com.aiportfolio.backend.domain.admin.port.in.ManageProjectUseCase;
 import com.aiportfolio.backend.domain.admin.port.out.ImageStoragePort;
 import com.aiportfolio.backend.domain.admin.dto.response.ProjectResponse;
@@ -41,19 +37,12 @@
     public ProjectResponse createProject(ProjectCreateCommand command) {
         log.info("Creating new project: {}", command.getTitle());
         
-<<<<<<< HEAD
-        // 프로젝트 ID 자동 생성 (형식: prj-001)
-        Optional<String> lastBusinessId = portfolioRepositoryPort.findLastBusinessIdByPrefix(BusinessIdGenerator.Prefix.PROJECT);
-        String projectId = BusinessIdGenerator.generate(BusinessIdGenerator.Prefix.PROJECT, lastBusinessId);
-        
-=======
         // 프로젝트 ID 자동 생성 (형식: proj-XXX)
         String projectId = generateProjectId();
 
         boolean isTeam = Boolean.TRUE.equals(command.getIsTeam());
         Integer normalizedTeamSize = normalizeTeamSize(isTeam, command.getTeamSize());
 
->>>>>>> a4ba7701
         Project project = Project.builder()
                 .id(projectId)
                 .title(command.getTitle())
@@ -213,8 +202,6 @@
         log.info("Project deleted successfully: {}", id);
     }
     
-<<<<<<< HEAD
-=======
     /**
      * 프로젝트 ID 자동 생성
      * DB에서 마지막 ID를 조회하여 +1 증가
@@ -330,5 +317,4 @@
 
         return teamSize;
     }
->>>>>>> a4ba7701
 }